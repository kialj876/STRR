--- conflicted
+++ resolved
@@ -24,17 +24,10 @@
         <UFormGroup name="Address" class="flex-grow">
           <UInput
             :id="id"
-<<<<<<< HEAD
             v-model="address"
-            :placeholder="t('create-account.contact-form.address')"
-            @keypress.once="enableAddressComplete(id)"
-            @click="enableAddressComplete(id)"
-=======
-            :model-value="address" 
             :placeholder="t('create-account.contact-form.address')" 
             @keypress.once="enableAddressComplete(id, 'CAN')"
             @click="enableAddressComplete(id, 'CAN')"
->>>>>>> a32e9d1e
           />
         </UFormGroup>
       </div>
