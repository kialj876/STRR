--- conflicted
+++ resolved
@@ -36,13 +36,9 @@
       .then(res => res.data)
 
   const getRegistration = (id: string): Promise<RegistrationI | void> =>
-<<<<<<< HEAD
     axiosInstance.get(`${apiURL}/registrations/${id}`)
       .then(res => res.data)
-=======
-    axiosInstance.get(`${apiURL}/registrations`)
-      .then(res => res.data.find((registration: any) => registration.id.toString() === id))
->>>>>>> f2ddfe6d
+
 
   const getLtsa = (id: string): Promise<LtsaDataI[] | void> =>
     axiosInstance.get(`${apiURL}/registrations/${id}/ltsa`)
