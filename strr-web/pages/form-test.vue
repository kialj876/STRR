--- conflicted
+++ resolved
@@ -58,13 +58,8 @@
 <script setup lang="ts">
 import type { FormSubmitEvent } from '#ui/types'
 import { z } from 'zod'
-<<<<<<< HEAD
 import { formState } from '@/stores/strr'
 import { CanadaPostAddressI, CanadaPostResponseAddressI } from '#imports'
-=======
-import { useFormStore } from '@/stores/strr'
-import { useCanadaPostAddress } from '@/composables/useBcrosCanadaPost'
->>>>>>> bf937477
 
 const { selectedAccount } = formState
 
