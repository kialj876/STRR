<template>
<<<<<<< HEAD
  <div data-cy="test-page" />
</template>
=======
  <div>Welcome!</div>
</template>

<script setup lang="ts">

</script>
>>>>>>> f504ff35
<|MERGE_RESOLUTION|>--- conflicted
+++ resolved
@@ -1,12 +1,3 @@
 <template>
-<<<<<<< HEAD
   <div data-cy="test-page" />
 </template>
-=======
-  <div>Welcome!</div>
-</template>
-
-<script setup lang="ts">
-
-</script>
->>>>>>> f504ff35
