--- conflicted
+++ resolved
@@ -11,8 +11,6 @@
   it('shows expected profile values in the information table', () => {
 
     // TODO: TC - Adapt below to the existing account list structure to verify
-
-<<<<<<< HEAD
     //   cy.get('[data-cy=myRegDetailsTable]').get('tr').should('have.length', 9) // +1 for header tr
     //   cy.get('[data-cy=myRegDetailsTable]').get('td').should('have.length', 16)
 
@@ -30,7 +28,6 @@
     //     { label: 'Tax Residency', value: 'Canada' },
     //     { label: 'Competency', value: 'I am able to manage my own financial affairs.' }
     //   ]
-=======
     // cy.get('[data-cy=myRegDetailsTable]').get('tr').should('have.length', 9) // +1 for header tr
     // cy.get('[data-cy=myRegDetailsTable]').get('td').should('have.length', 16)
 
@@ -48,7 +45,6 @@
     //   { label: 'Tax Residency', value: 'Canada' },
     //   { label: 'Competency', value: 'I am able to manage my own financial affairs.' }
     // ]
->>>>>>> ec162a10
 
     // for (let i = 0; i < expectedData.length; i++) {
     //   const offset = i * 2
