--- conflicted
+++ resolved
@@ -1,5 +1,4 @@
 {
-<<<<<<< HEAD
   "account": {
     "title": "Existing Account Found",
     "existing-account-warning": "Note: It looks like you already have an account with BC Registries and Online Services. You can use an existing account to proceed or create a new one.",
@@ -8,8 +7,9 @@
       "sub-title": "Select an account below or create a new one",
       "use-account-button": "Use this account",
       "create-account-button": "Create account"
-=======
-  "header" :{
+    }
+  },
+  "header": {
     "title": "STRR",
     "buttons": {
       "createAccount": "Create Account"
@@ -28,7 +28,6 @@
         "teamMembers": "Team Members",
         "transactions": "Transactions"
       }
->>>>>>> f504ff35
     }
   },
   "footer": {
@@ -40,18 +39,11 @@
       "copyright": "Copyright"
     }
   },
-<<<<<<< HEAD
-  "header" :{
-    "title": "STRR",
-    "buttons": {
-      "createAccount": "Create Account"
-=======
   "labels": {
     "services": {
       "bcsc": "BC Services Card",
       "bceid": "BCeID",
       "idir": "IDIR"
->>>>>>> f504ff35
     }
   }
 }